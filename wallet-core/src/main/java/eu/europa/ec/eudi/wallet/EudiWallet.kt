--- conflicted
+++ resolved
@@ -232,7 +232,6 @@
     /**
      * Issue a document using the OpenId4VCI protocol
      * @param docType the document type to issue
-<<<<<<< HEAD
      * @param executor the executor defines the thread on which the callback will be called. If null, the callback will be called on the main thread
      * @param onEvent the callback to be called when the document is issued
      * @throws IllegalStateException if [EudiWallet] is not firstly initialized via the [init] method
@@ -259,9 +258,6 @@
     /**
      * Issue a document using the OpenId4VCI protocol
      * @param docType the document type to issue
-=======
-     * @param txCode the transaction code for pre-authorized issuing
->>>>>>> 49e354b7
      * @param executor the executor defines the thread on which the callback will be called. If null, the callback will be called on the main thread
      * @param onEvent the callback to be called when the document is issued
      * @throws IllegalStateException if [EudiWallet] is not firstly initialized via the [init] method
@@ -274,25 +270,17 @@
         docType: String,
         txCode: String? = null,
         executor: Executor? = null,
-<<<<<<< HEAD
         authorizationHandler: AuthorizationHandler,
         onEvent: OpenId4VciManager.OnIssueEvent
-=======
-        onEvent: OpenId4VciManager.OnIssueEvent,
->>>>>>> 49e354b7
     ) {
         requireInit {
             config.openId4VciConfig?.let { config ->
                 openId4VciManager = OpenId4VciManager(context) {
                     documentManager(this@EudiWallet.documentManager)
                     config(config)
-<<<<<<< HEAD
-                }.also { it.issueDocumentByDocType(docType, executor, authorizationHandler, onEvent) }
-=======
                     logger = this@EudiWallet.logger
                     ktorHttpClientFactory = _config.ktorHttpClientFactory
                 }.also { it.issueDocumentByDocType(docType, txCode, executor, onEvent) }
->>>>>>> 49e354b7
             } ?: run {
                 (executor ?: context.mainExecutor()).execute {
                     onEvent(IssueEvent.failure(IllegalStateException("OpenId4Vci config is not set in configuration")))
@@ -318,25 +306,17 @@
         offer: Offer,
         txCode: String? = null,
         executor: Executor? = null,
-<<<<<<< HEAD
         authorizationHandler: AuthorizationHandler,
         onEvent: OpenId4VciManager.OnIssueEvent
-=======
-        onEvent: OpenId4VciManager.OnIssueEvent,
->>>>>>> 49e354b7
     ) {
         requireInit {
             config.openId4VciConfig?.let { config ->
                 openId4VciManager = OpenId4VciManager(context) {
                     documentManager(this@EudiWallet.documentManager)
                     config(config)
-<<<<<<< HEAD
-                }.also { it.issueDocumentByOffer(offer, executor, authorizationHandler, onEvent) }
-=======
                     logger = this@EudiWallet.logger
                     ktorHttpClientFactory = _config.ktorHttpClientFactory
                 }.also { it.issueDocumentByOffer(offer, txCode, executor, onEvent) }
->>>>>>> 49e354b7
             } ?: run {
                 (executor ?: context.mainExecutor()).execute {
                     onEvent(IssueEvent.failure(IllegalStateException("OpenId4Vci config is not set in configuration")))
@@ -361,25 +341,17 @@
         offerUri: String,
         txCode: String? = null,
         executor: Executor? = null,
-<<<<<<< HEAD
         authorizationHandler: AuthorizationHandler,
         onEvent: OpenId4VciManager.OnIssueEvent
-=======
-        onEvent: OpenId4VciManager.OnIssueEvent,
->>>>>>> 49e354b7
     ) {
         requireInit {
             config.openId4VciConfig?.let { config ->
                 openId4VciManager = OpenId4VciManager(context) {
                     documentManager(this@EudiWallet.documentManager)
                     config(config)
-<<<<<<< HEAD
-                }.also { it.issueDocumentByOfferUri(offerUri, executor, authorizationHandler, onEvent) }
-=======
                     logger = this@EudiWallet.logger
                     ktorHttpClientFactory = _config.ktorHttpClientFactory
                 }.also { it.issueDocumentByOfferUri(offerUri, txCode, executor, onEvent) }
->>>>>>> 49e354b7
             } ?: run {
                 (executor ?: context.mainExecutor()).execute {
                     onEvent(IssueEvent.failure(IllegalStateException("OpenId4Vci config is not set in configuration")))
